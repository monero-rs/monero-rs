--- conflicted
+++ resolved
@@ -28,13 +28,8 @@
 base58-monero = { version = "1", default-features = false }
 curve25519-dalek = { version = "3.0.2" }
 hex = "0.4.3"
-<<<<<<< HEAD
 hex-literal = "0.4.1"
-sealed = "0.4"
-=======
-hex-literal = "0.3.1"
 sealed = "0.5"
->>>>>>> ddb74fed
 serde-big-array = { version = "0.5.1", optional = true }
 serde-crate = { package = "serde", version = "1.0.124", features = ["derive"], optional = true }
 thiserror = "1.0.24"
